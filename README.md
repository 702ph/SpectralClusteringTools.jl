# SpectralClusteringTools


[![Dev](https://img.shields.io/badge/docs-dev-blue.svg)](https://702ph.github.io/SpectralClusteringTools.jl/dev/)
[![Build Status](https://github.com/702ph/SpectralClusteringTools.jl/actions/workflows/CI.yml/badge.svg?branch=main)](https://github.com/702ph/SpectralClusteringTools.jl/actions/workflows/CI.yml?query=branch%3Amain)
[![Coverage](https://codecov.io/gh/702ph/SpectralClusteringTools.jl/branch/main/graph/badge.svg)](https://codecov.io/gh/702ph/SpectralClusteringTools.jl)


# SpectralClusteringTools

*Tools for Spectral Clustering.*

A package for creating test data and providing functions to facilitate clustering analysis.


## Package Features
- Tools for generating synthetic test datasets for clustering experiments.
- Functions for preprocessing data to prepare for spectral clustering.
- Implementation of spectral clustering algorithms.
- Utilities for visualizing clustering results and data distributions.


## Installation
<<<<<<< HEAD
This guide will help you set up and install the SpectralClusteringTools.jl package, which is developed as part of a university project for Julia version 1.10. Follow the steps below to ensure a successful installation.

### Step 1: Cloning the Git Repository
1. Open a terminal (command line interface) on your system.
2. Run the following commands to clone the repository and navigate to its directory:
```
git clone "https://github.com/702ph/SpectralClusteringTools.jl"
cd SpectralClusteringTools.jl
git checkout develop
git pull origin

```
- The first command downloads the repository from GitHub to your local machine.
- The second command changes your current directory to the repository folder, where the package is located.


3. After navigating to the project folder, launch Julia by typing:
```
julia
```
This starts the Julia REPL (Read-Eval-Print Loop), an interactive environment where you can execute Julia commands.


### Step 2: Getting the Package Ready for Use
Once the Julia REPL has started, you should perform the necessary steps to use the package. Follow these steps

1. Inside the Julia REPL, import the package manager by typing:
```
using Pkg
```


2. Activate the local environment for the project by running:
```
Pkg.activate(".")
```
- The `activate()` command tells Julia to use the package environment defined in the current directory (`.` refers to the current folder where the project was cloned).

3. Install all dependencies specified in the project's Project.toml file:
```
Pkg.instantiate()
```
The `instantiate()` command ensures all required packages for the project are downloaded and installed.



### Notes and Troubleshooting
- *Julia Version*: This project is developed and tested with *Julia version 1.10*. Ensure that you have this version installed on your system. You can check your Julia version by running:
```
julia --version
```
- *Dependencies*: The Pkg.instantiate() command will automatically install all required dependencies. If you encounter issues, try running Pkg.update() to ensure you have the latest compatible versions of the packages.


## Example
In this section, we will demonstrate how to generate and cluster synthetic datasets using different data generation functions. Follow the step-by-step instructions below.

### Step 1: Load Required Packages
First, load the necessary Julia packages:

```julia
using SpectralClusteringTools
using LinearAlgebra
using Plots
using Random
using Statistics
```


If the compilation of Plots fails, you may need to roll back the version of GR to 0.73.10 by running the following command. For more details on this issue, refer to the following link: https://github.com/jheinen/GR.jl/issues/556

```julia
Pkg.add(PackageSpec(name="GR", version="0.73.10"))
```

Next, to enable interactive operations, set *Plotly* as the backend for *Plots*:
```julia
import PlotlyJS
plotlyjs()
```

### Step 2: Define a Visualization Function
Define helper functions (These function is planned to be included in the package in the future.)
```julia
# visualize given data as a 3D scatter plot grouped by labels.
function visualize_3d_clusters(points, labels, title; legendpos=:topright)
    p = scatter(
        points[:, 1], points[:, 2], points[:, 3],
        group = labels,
        title = title,
        xlabel = "X", ylabel = "Y", zlabel = "Z",
        aspect_ratio = :auto,
        marker = :circle,
        markersize = 0.5,
        alpha = 0.7,
        camera = (45, 45),
        grid = false,
        background_color = :white,
        legend = legendpos
    )
    return p
end



# Computing the best sigma
function calculate_optimal_sigma(X)
    n_points = size(X, 2)
    k_nearest = min(7, n_points - 1)
    dists = zeros(n_points)

    for i in 1:n_points
        current_point_dists = Float64[]
        for j in 1:n_points
            if i != j
                distance = norm(X[:,i] - X[:,j])
                push!(current_point_dists, distance)
            end
        end
        sorted_dists = sort(current_point_dists)
        if length(sorted_dists) >= k_nearest
            dists[i] = mean(sorted_dists[1:k_nearest])
        else
            dists[i] = mean(sorted_dists)
        end
    end
    
    local_sigma = median(dists)
    println("Dist Summ")
    println("  Min dist", round(minimum(dists), digits=4))
    println("  Max Dist", round(maximum(dists), digits=4))
    println("  Median Dist", round(local_sigma, digits=4))
    
    optimal_sigma = local_sigma * 0.15
    println("  Computed Sigma:", round(optimal_sigma, digits=4))
    
    return optimal_sigma
end
```


### Step 3: Generate Test Data
Follow the steps below to generate test data, perform clustering, and compare the test data with the clustering results.
```julia
# Test Data Generation Settings 
Random.seed!(42)
num_classes = 3
points_per_class = 100
noise = 0.1
adjust_scale = true
```

We can generate different types of datasets using the available functions:

#### Example 1: Spheres Dataset
The `make_spheres` function generates points distributed on the surfaces of spheres.
```julia
 X, true_labels = make_spheres(num_classes, points_per_class, noise, adjust_scale)
```


#### Example 2: Lines Dataset
The `make_lines` function generates points distributed along straight lines.
```julia
X, true_labels = make_lines(num_classes, points_per_class, noise)
```


#### Example 3: Spirals Dataset
The `make_spirals` function generates two interlacing spiral patterns.
```julia
X, true_labels = make_spirals(points_per_class, noise)
```

#### Example 4: Blobs Dataset
The `make_blobs` function generates clusters of points grouped into separate blobs.
```julia
X, true_labels = make_blobs(num_classes, points_per_class, noise)
```

### Step 4: Perform Clustering
Once the data is generated, we can apply spectral clustering to identify clusters within the data.

```julia
# Clustering Preparation
X_norm = (X .- mean(X, dims=1)) ./ std(X, dims=1)
X_clustering = Matrix(X_norm')
sigma = calculate_optimal_sigma(X_clustering)


# Perform Clustering 
params = SpectralClusteringParams(
:fully_connected, 7, 7.0, sigma)
predicted_labels = spectral_clustering(X_clustering, num_classes, params)


# Visualize the Result
# (Make sure to add a semicolon (;) at the end, otherwise the graph sub-window will open.)
p1 = visualize_3d_clusters(X, true_labels, "Original Spherical Data", legendpos=:bottomleft);
p2 = visualize_3d_clusters(X, predicted_labels, "Spectral Clustering Results");
plot(p1, p2, layout=(1,2), size=(1200,600))
```

=======
Install using the Julia's package manager. In the Julia REPL, type `] for entering the Pkg REPL mode and run

```
pkg> add "https://github.com/702ph/SpectralClusteringTools.jl"
```
type CTRL + C to back the Julia REPL. Equivalently with the Pkg API:
```
julia> import Pkg 
Julia> Pkg.add(url="https://github.com/702ph/SpectralClusteringTools.jl")
```
>>>>>>> b832070d


## Documentation
The [documentation](https://702ph.github.io/SpectralClusteringTools.jl/dev/) of the most recently version.<|MERGE_RESOLUTION|>--- conflicted
+++ resolved
@@ -21,7 +21,6 @@
 
 
 ## Installation
-<<<<<<< HEAD
 This guide will help you set up and install the SpectralClusteringTools.jl package, which is developed as part of a university project for Julia version 1.10. Follow the steps below to ensure a successful installation.
 
 ### Step 1: Cloning the Git Repository
@@ -225,18 +224,6 @@
 plot(p1, p2, layout=(1,2), size=(1200,600))
 ```
 
-=======
-Install using the Julia's package manager. In the Julia REPL, type `] for entering the Pkg REPL mode and run
-
-```
-pkg> add "https://github.com/702ph/SpectralClusteringTools.jl"
-```
-type CTRL + C to back the Julia REPL. Equivalently with the Pkg API:
-```
-julia> import Pkg 
-Julia> Pkg.add(url="https://github.com/702ph/SpectralClusteringTools.jl")
-```
->>>>>>> b832070d
 
 
 ## Documentation
